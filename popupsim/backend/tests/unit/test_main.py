"""Unit tests for the main entry point module."""

from collections.abc import Generator
from pathlib import Path
import tempfile
<<<<<<< HEAD
from unittest.mock import MagicMock
from unittest.mock import patch
=======
from typing import Generator
from unittest.mock import MagicMock, patch
>>>>>>> 0f527ffc

import pytest
import typer
from typer.testing import CliRunner

from main import APP_NAME
from main import app
from main import validate_output_path
from main import validate_scenario_path


@pytest.fixture
def runner() -> CliRunner:
    """Provide a CLI runner for testing."""
    return CliRunner()


@pytest.fixture
def temp_scenario_file() -> Generator[Path]:
    """Create a temporary scenario file for testing."""
    with tempfile.NamedTemporaryFile(mode='w', suffix='.json', delete=False) as f:
        f.write('{"test": "data"}')
        yield Path(f.name)
    Path(f.name).unlink(missing_ok=True)


@pytest.fixture
def temp_output_dir() -> Generator[Path]:
    """Create a temporary output directory for testing."""
    with tempfile.TemporaryDirectory() as temp_dir:
        yield Path(temp_dir)


@pytest.mark.unit
def test_app_name() -> None:
    """Test that APP_NAME constant is correctly set."""
    assert APP_NAME == 'popupsim'


@pytest.mark.unit
def test_main_with_no_parameters(runner: CliRunner) -> None:
    """Test main function shows help when no parameters are provided."""
    result = runner.invoke(app, [])

    assert result.exit_code == 1
    assert 'No required parameters provided. Showing help:' in result.stdout


@pytest.mark.unit
def test_main_with_missing_scenario_path(runner: CliRunner, temp_output_dir: Path) -> None:
    """Test main function fails when scenario path is missing."""
    result = runner.invoke(app, ['--outputPath', str(temp_output_dir)])

    # This should fail because scenario path is missing, not show help
    assert result.exit_code != 0
    assert 'Error: Scenario path is required but not provided' in result.stdout


@pytest.mark.unit
def test_main_with_missing_output_path(runner: CliRunner, temp_scenario_file: Path) -> None:
    """Test main function fails when output path is missing."""
    result = runner.invoke(app, ['--scenarioPath', str(temp_scenario_file)])

    # This should fail because output path is missing, not show help
    assert result.exit_code == 1
    assert 'Error: Output path is required but not provided' in result.stdout


@pytest.mark.unit
def test_main_with_invalid_debug_level(runner: CliRunner, temp_scenario_file: Path, temp_output_dir: Path) -> None:
    """Test main function fails with invalid debug level."""
    result = runner.invoke(
        app, ['--scenarioPath', str(temp_scenario_file), '--outputPath', str(temp_output_dir), '--debug', 'INVALID']
    )

    assert result.exit_code == 1
    assert 'Error: Invalid debug level: INVALID' in result.stdout


@pytest.mark.unit
@patch('main.ConfigurationService')
def test_main_with_valid_parameters(
    mock_config_service: MagicMock, runner: CliRunner, temp_scenario_file: Path, temp_output_dir: Path
) -> None:
    """Test main function succeeds with valid parameters."""
    mock_service = MagicMock()
    mock_config = MagicMock()
    mock_config.scenario_id = 'test_scenario'
    mock_config.start_date = '2024-01-01'
    mock_config.end_date = '2024-12-31'
    mock_config.train = []
    mock_config.workshop.tracks = []
    mock_config.routes = []
    mock_validation = MagicMock()
    mock_service.load_complete_scenario.return_value = (mock_config, mock_validation)
    mock_config_service.return_value = mock_service

    result = runner.invoke(app, ['--scenarioPath', str(temp_scenario_file), '--outputPath', str(temp_output_dir)])

    assert result.exit_code == 0
    assert f'✓ Using scenario file at: {temp_scenario_file}' in result.stdout
    assert f'✓ Output will be saved to: {temp_output_dir}' in result.stdout
    assert '✓ Debug level set to: INFO' in result.stdout
    assert '🚀 Starting popupsim processing...' in result.stdout


@pytest.mark.unit
@patch('main.ConfigurationService')
def test_main_with_verbose_flag(
    mock_config_service: MagicMock, runner: CliRunner, temp_scenario_file: Path, temp_output_dir: Path
) -> None:
    """Test main function with verbose flag enabled."""
    mock_service = MagicMock()
    mock_config = MagicMock()
    mock_config.scenario_id = 'test_scenario'
    mock_config.start_date = '2024-01-01'
    mock_config.end_date = '2024-12-31'
    mock_config.train = []
    mock_config.workshop.tracks = []
    mock_config.routes = []
    mock_validation = MagicMock()
    mock_service.load_complete_scenario.return_value = (mock_config, mock_validation)
    mock_config_service.return_value = mock_service

    result = runner.invoke(
        app, ['--scenarioPath', str(temp_scenario_file), '--outputPath', str(temp_output_dir), '--verbose']
    )

    assert result.exit_code == 0
    assert '✓ Verbose mode enabled.' in result.stdout


@pytest.mark.unit
@patch('main.ConfigurationService')
def test_main_with_custom_debug_level(
    mock_config_service: MagicMock, runner: CliRunner, temp_scenario_file: Path, temp_output_dir: Path
) -> None:
    """Test main function with custom debug level."""
    mock_service = MagicMock()
    mock_config = MagicMock()
    mock_config.scenario_id = 'test_scenario'
    mock_config.start_date = '2024-01-01'
    mock_config.end_date = '2024-12-31'
    mock_config.train = []
    mock_config.workshop.tracks = []
    mock_config.routes = []
    mock_validation = MagicMock()
    mock_service.load_complete_scenario.return_value = (mock_config, mock_validation)
    mock_config_service.return_value = mock_service

    result = runner.invoke(
        app, ['--scenarioPath', str(temp_scenario_file), '--outputPath', str(temp_output_dir), '--debug', 'DEBUG']
    )

    assert result.exit_code == 0
    assert '✓ Debug level set to: DEBUG' in result.stdout


@pytest.mark.unit
def test_validate_scenario_path_none() -> None:
    """Test validate_scenario_path with None input."""
    with pytest.raises(typer.Exit) as exc_info:
        validate_scenario_path(None)

    assert exc_info.value.exit_code == 1


@pytest.mark.unit
def test_validate_scenario_path_nonexistent() -> None:
    """Test validate_scenario_path with non-existent file."""
    nonexistent_path = Path('/nonexistent/file.json')
    with pytest.raises(typer.Exit):
        validate_scenario_path(nonexistent_path)


@pytest.mark.unit
def test_validate_scenario_path_directory(temp_output_dir: Path) -> None:
    """Test validate_scenario_path with directory instead of file."""
    with pytest.raises(typer.Exit):
        validate_scenario_path(temp_output_dir)


@pytest.mark.unit
def test_validate_scenario_path_valid(temp_scenario_file: Path) -> None:
    """Test validate_scenario_path with valid file."""
    result = validate_scenario_path(temp_scenario_file)
    assert result == temp_scenario_file


@pytest.mark.unit
def test_validate_output_path_none() -> None:
    """Test validate_output_path with None input."""
    with pytest.raises(typer.Exit):
        validate_output_path(None)


@pytest.mark.unit
def test_validate_output_path_nonexistent() -> None:
    """Test validate_output_path with non-existent directory."""
    nonexistent_path = Path('/nonexistent/directory')
    with pytest.raises(typer.Exit):
        validate_output_path(nonexistent_path)


@pytest.mark.unit
def test_validate_output_path_file(temp_scenario_file: Path) -> None:
    """Test validate_output_path with file instead of directory."""
    with pytest.raises(typer.Exit):
        validate_output_path(temp_scenario_file)


@pytest.mark.unit
def test_validate_output_path_valid(temp_output_dir: Path) -> None:
    """Test validate_output_path with valid directory."""
    result = validate_output_path(temp_output_dir)
    assert result == temp_output_dir


@pytest.mark.unit
def test_validate_output_path_write_permission() -> None:
    """Test validate_output_path write permission check."""
    # Test with a read-only directory (if possible to create)
    with tempfile.TemporaryDirectory() as temp_dir:
        temp_path = Path(temp_dir)
        # This test might be platform-dependent
        result = validate_output_path(temp_path)
        assert result == temp_path


@pytest.mark.unit
def test_app_configuration() -> None:
    """Test that the Typer app is configured correctly."""
    assert app.info.name == APP_NAME
    assert 'freight rail DAC migration simulation tool' in app.info.help<|MERGE_RESOLUTION|>--- conflicted
+++ resolved
@@ -3,13 +3,8 @@
 from collections.abc import Generator
 from pathlib import Path
 import tempfile
-<<<<<<< HEAD
 from unittest.mock import MagicMock
 from unittest.mock import patch
-=======
-from typing import Generator
-from unittest.mock import MagicMock, patch
->>>>>>> 0f527ffc
 
 import pytest
 import typer
@@ -94,7 +89,23 @@
 def test_main_with_valid_parameters(
     mock_config_service: MagicMock, runner: CliRunner, temp_scenario_file: Path, temp_output_dir: Path
 ) -> None:
+@patch('main.ConfigurationService')
+def test_main_with_valid_parameters(
+    mock_config_service: MagicMock, runner: CliRunner, temp_scenario_file: Path, temp_output_dir: Path
+) -> None:
     """Test main function succeeds with valid parameters."""
+    mock_service = MagicMock()
+    mock_config = MagicMock()
+    mock_config.scenario_id = 'test_scenario'
+    mock_config.start_date = '2024-01-01'
+    mock_config.end_date = '2024-12-31'
+    mock_config.train = []
+    mock_config.workshop.tracks = []
+    mock_config.routes = []
+    mock_validation = MagicMock()
+    mock_service.load_complete_scenario.return_value = (mock_config, mock_validation)
+    mock_config_service.return_value = mock_service
+
     mock_service = MagicMock()
     mock_config = MagicMock()
     mock_config.scenario_id = 'test_scenario'
@@ -121,7 +132,23 @@
 def test_main_with_verbose_flag(
     mock_config_service: MagicMock, runner: CliRunner, temp_scenario_file: Path, temp_output_dir: Path
 ) -> None:
+@patch('main.ConfigurationService')
+def test_main_with_verbose_flag(
+    mock_config_service: MagicMock, runner: CliRunner, temp_scenario_file: Path, temp_output_dir: Path
+) -> None:
     """Test main function with verbose flag enabled."""
+    mock_service = MagicMock()
+    mock_config = MagicMock()
+    mock_config.scenario_id = 'test_scenario'
+    mock_config.start_date = '2024-01-01'
+    mock_config.end_date = '2024-12-31'
+    mock_config.train = []
+    mock_config.workshop.tracks = []
+    mock_config.routes = []
+    mock_validation = MagicMock()
+    mock_service.load_complete_scenario.return_value = (mock_config, mock_validation)
+    mock_config_service.return_value = mock_service
+
     mock_service = MagicMock()
     mock_config = MagicMock()
     mock_config.scenario_id = 'test_scenario'
@@ -143,6 +170,10 @@
 
 
 @pytest.mark.unit
+@patch('main.ConfigurationService')
+def test_main_with_custom_debug_level(
+    mock_config_service: MagicMock, runner: CliRunner, temp_scenario_file: Path, temp_output_dir: Path
+) -> None:
 @patch('main.ConfigurationService')
 def test_main_with_custom_debug_level(
     mock_config_service: MagicMock, runner: CliRunner, temp_scenario_file: Path, temp_output_dir: Path
