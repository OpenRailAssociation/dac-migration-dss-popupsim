[build-system]
requires = ["hatchling"]
build-backend = "hatchling.build"

[project]
name = "PopUp-Sim"
description = "Freight rail transport simulation tool for Digital Automatic Coupler retrofit"
version = "0.1.0"
license = "Apache-2.0"
readme = "README.md"
<<<<<<< HEAD
requires-python = ">=3.12"
=======
requires-python = ">=3.13"
>>>>>>> 8ec98aca
authors = [
    { name = "Jan-Hendrik Wendisch", email = "jan-hendrik.wendisch@deutschebahn.com" },
    { name = "Volker Kuehn", email = "volker.kuehn@deutschebahn.com" }
]
keywords = ["railway", "digital automatic coupler", "simulation"]
classifiers = [
    "Development Status :: 3 - Alpha",
    "Intended Audience :: Developers",
    "License :: OSI Approved :: Apache Software License",
<<<<<<< HEAD
    "Programming Language :: Python :: 3.12",
=======
    "Programming Language :: Python :: 3",
    "Programming Language :: Python :: 3.13",
>>>>>>> 8ec98aca
]
dependencies = []

[tool.hatch.build.targets.wheel]
packages = ["popup_sim"]

[dependency-groups]
dev = [
    "mypy>=1.18.1",
    "pre-commit>=4.3.0",
    "pre-commit-hooks>=6.0.0",
    "pylint>=3.3.8",
    "pytest>=8.4.2",
    "pytest-cov>=7.0.0",
    "pytest-mock>=3.15.1",
    "ruff>=0.13.0",
]

[tool.ruff]
line-length = 120
target-version = "py312"

[tool.ruff.format]
quote-style = "single"
indent-style = "tab"
docstring-code-format = true

[tool.ruff.lint]
select = ["F", "B", "C4", "ARG", "SIM"]

[tool.pylint.format]
max-line-length = 120

[tool.mypy]
python_version = "3.12"
warn_return_any = true
warn_unused_configs = true
disallow_untyped_defs = true
files = ["backend/src", "backend/tests"]

[tool.pytest.ini_options]
testpaths = ["backend/tests"]
python_files = ["test_*.py"]
python_classes = ["Test*"]
python_functions = ["test_*"]
addopts = [
    "--strict-markers",
    "--strict-config",
    "--verbose",
    "--cov=PopUp-Sim",
    "--cov-report=term-missing",
    "--cov-report=html",
    "--cov-report=xml",
    "--cov-fail-under=90",
]
markers = [
    "unit: Unit tests (fast, isolated)",
    "integration: Integration tests (external APIs)",
    "pending: Tests written before implementation (TDD)",
]

[tool.coverage.run]
source = ["backend/src"]
omit = ["backend/tests/*"]

[tool.coverage.report]
exclude_lines = [
    "pragma: no cover",
    "def __repr__",
    "raise AssertionError",
    "raise NotImplementedError"
]
show_missing = true<|MERGE_RESOLUTION|>--- conflicted
+++ resolved
@@ -8,11 +8,7 @@
 version = "0.1.0"
 license = "Apache-2.0"
 readme = "README.md"
-<<<<<<< HEAD
 requires-python = ">=3.12"
-=======
-requires-python = ">=3.13"
->>>>>>> 8ec98aca
 authors = [
     { name = "Jan-Hendrik Wendisch", email = "jan-hendrik.wendisch@deutschebahn.com" },
     { name = "Volker Kuehn", email = "volker.kuehn@deutschebahn.com" }
@@ -22,13 +18,8 @@
     "Development Status :: 3 - Alpha",
     "Intended Audience :: Developers",
     "License :: OSI Approved :: Apache Software License",
-<<<<<<< HEAD
+    "Programming Language :: Python :: 3",
     "Programming Language :: Python :: 3.12",
-=======
-    "Programming Language :: Python :: 3",
-    "Programming Language :: Python :: 3.13",
->>>>>>> 8ec98aca
-]
 dependencies = []
 
 [tool.hatch.build.targets.wheel]
